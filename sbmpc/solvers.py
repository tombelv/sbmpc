--- conflicted
+++ resolved
@@ -6,16 +6,11 @@
 
 from functools import partial
 from abc import ABC, abstractmethod
-<<<<<<< HEAD
-from sbmpc.filter import cubic_spline_interpolation
-
-=======
 
 from sbmpc.filter import cubic_spline
 
 
 
->>>>>>> 104eb267
 class BaseObjective(ABC):
     def __init__(self, robot_model=None):
         self.robot_model = robot_model
@@ -34,13 +29,7 @@
         return self.final_cost(state, reference) + jnp.sum(self.make_barrier(self.terminal_constraints(state, reference)))
 
     def make_barrier(self, constraint_array):
-<<<<<<< HEAD
-        # constraint_array = jnp.where(constraint_array > 0, 1e5, 0.0)  
-        constraint_array = jnp.where(constraint_array < 0, 5, 0.0)
-        
-=======
         constraint_array = jnp.where(constraint_array > 0, 1e3, 0.0)
->>>>>>> 104eb267
         return constraint_array
 
     def constraints(self, state, inputs, reference):
@@ -50,9 +39,6 @@
         return 0.0
 
 
-<<<<<<< HEAD
-class SamplingBasedMPC:
-=======
 @jax.jit
 def _shift_guess(best_control_vars):
         best_control_vars_shifted = jnp.roll(best_control_vars, shift=-1, axis=0)
@@ -63,7 +49,6 @@
 
 
 class SamplingBasedMPC():
->>>>>>> 104eb267
     """
     Sampling-based MPC solver.
     
@@ -159,11 +144,7 @@
     @partial(jax.vmap, in_axes=(None, None, None, 0), out_axes=(0, 0))
     def rollout_all(self, initial_state, reference, control_variables):
         return self.rollout_single(initial_state, reference, control_variables)
-<<<<<<< HEAD
-
-=======
-    
->>>>>>> 104eb267
+    
     def rollout_single(self, initial_state, reference, control_variables):
         
         cost = 0.0
@@ -181,18 +162,6 @@
 
         # if self.config.MPC["augmented_reference"]:
         #     reference = reference.at[1:, -self.model.nu - 1:-1].set(control_variables)
-<<<<<<< HEAD
-        constraint_vio = 0
-        for idx in range(self.horizon):
-            # We multiply the cost by the timestep to mimic a continuous time integration and make it work better when
-            # changing the timestep and time horizon jointly
-            cost += self.dt*self.cost_and_constraints(curr_state, control_variables[idx, :], reference[idx, :])
-            curr_state = self.model.integrate_rollout_single(curr_state[:self.model.nx], control_variables[idx, :], self.dt)
-            l1_dist = self.objective.constraints(curr_state, control_variables[idx, :], reference[idx, :])
-            constraint_vio += l1_dist
-            # rollout_states = rollout_states. at[idx+1, :].set(curr_state)
-        cost += self.dt*self.final_cost_and_constraints(curr_state, reference[self.horizon, :])
-=======
         
         def cost_and_state_rollout(idx, cost_and_state):
             cost, curr_state = cost_and_state
@@ -205,7 +174,6 @@
 
         cost += self.dt*self.final_cost_and_constraints(final_state, reference[self.horizon, :])
 
->>>>>>> 104eb267
         return cost, control_variables
     
 
@@ -280,14 +248,13 @@
         return optimal_action, gains
 
 
-<<<<<<< HEAD
     @partial(jax.vmap, in_axes=(None, None, None, 0), out_axes=(0, 0, 0, 0))
     def get_rollout(self, initial_state, reference, control_variables):
         lambda_ = 1
         cost = 0.0
         curr_state = initial_state
         if self.config.MPC.smoothing == "Spline":
-            control_interp = cubic_spline_interpolation(jnp.arange(0, self.horizon, self.control_points_sparsity),
+            control_interp = cubic_spline(jnp.arange(0, self.horizon, self.control_points_sparsity),
                                                         control_variables,
                                                         jnp.arange(0, self.horizon))
             control_variables = self.clip_input_single(control_interp)
@@ -382,8 +349,6 @@
         
         return best_control_vars
     
-=======
->>>>>>> 104eb267
     def _sort_and_clip_costs(self, costs):
         # Saturate the cost in case of NaN or inf
         costs = jnp.where(jnp.isnan(costs), 1e6, costs)
@@ -429,25 +394,6 @@
             sampled_variation_all)
 
         return additional_random_parameters
-<<<<<<< HEAD
-       
-    def sample_target(self, key):
-        '''
-        # need additional random parameters?
-        # use mean and stddev as in 392 -> pass to get_gp_prob()
-        # best way to get Y..? -> look into getting it in get_gp_prob
-        # redefine target and target_pdf
-        # hmc chain
-        # reshape + 394 and return
-        '''
-
-        additional_random_parameters = self.initial_random_parameters * 0.0
-        sampled_variation_all = jax.random.normal(key=key, shape=(self.num_parallel_computations-1, self.num_control_points, self.model.nu)) * self.std_dev
-
-        return
-=======
-    
-
 
 class Controller:
     """
@@ -482,5 +428,4 @@
         else:
             self.best_control_vars = best_control_vars
         
-        return best_control_vars   
->>>>>>> 104eb267
+        return best_control_vars   