from sbmpc.model import BaseModel
from sbmpc.settings import Config
from sbmpc.sampler import SBS
from sbmpc.gains import Gains

import jax.numpy as jnp
import jax

from functools import partial
from abc import ABC, abstractmethod

from sbmpc.filter import cubic_spline



class BaseObjective(ABC):
    def __init__(self, robot_model=None):
        self.robot_model = robot_model

    @abstractmethod
    def running_cost(self, state, inputs, reference):
        pass

    def final_cost(self, state, reference):
        return 0.0

    def cost_and_constraints(self, state, inputs, reference):
        return self.running_cost(state, inputs, reference) + jnp.sum(self.make_barrier(self.constraints(state, inputs, reference)))

    def final_cost_and_constraints(self, state, reference):
        return self.final_cost(state, reference) + jnp.sum(self.make_barrier(self.terminal_constraints(state, reference)))

    def make_barrier(self, constraint_array):
        constraint_array = jnp.where(constraint_array > 0, 1e3, 0.0)
        return constraint_array

    def constraints(self, state, inputs, reference):
        return 0.0

    def terminal_constraints(self, state, reference):
        return 0.0


@jax.jit
def _shift_guess(best_control_vars):
        best_control_vars_shifted = jnp.roll(best_control_vars, shift=-1, axis=0)
        best_control_vars_shifted = best_control_vars_shifted.at[-1, :].set(
            best_control_vars_shifted[-2:-1, :].reshape(-1))

        return best_control_vars_shifted


class SamplingBasedMPC():
    """
    Sampling-based MPC solver.
    
    This solver is static (apart from the master_key)
    
    """
    def __init__(self, model: BaseModel, objective: BaseObjective, config: Config):
        """
        Initializes the solver with the model, the objective, configurations and initial guess.
        Parameters
        ----------
        model: BaseModel
            The model propagated during rollouts.
        objective: BaseObjective
            Required to compute the cost function in the rollout.
        config_mpc: ConfigMPC
            Contains the MPC related parameters such as the time horizon, number of samples, etc.
        """

        self.model = model
        self.objective = objective

        self.config = config

        # Sampling time for discrete time model
        self.dt = config.MPC.dt
        # Control horizon of the MPC (steps)
        self.horizon = config.MPC.horizon
        # Monte-carlo samples, that is the number of trajectories that are evaluated in parallel 
        # check if we need to move it
        self.num_parallel_computations = config.MPC.num_parallel_computations

        self.lam = config.MPC.lambda_mpc

        self.compute_gains = config.MPC.gains
        
        # Covariance of the input action
        # self.sigma_mppi = jnp.diag(config.MPC.std_dev_mppi**2)
        
        # Total number of inputs over time (stored in a 1d vector)
        # TODO to remove num_control_variables
        self.num_control_variables = model.nu * self.horizon
        self.num_control_points = config.MPC.num_control_points
        self.control_points_sparsity = self.horizon // self.num_control_points

        self.dtype_general = config.general.dtype
        self.device = config.general.device

        self.input_max_full_horizon = jnp.tile(model.input_max, (self.horizon, 1))
        self.input_min_full_horizon = jnp.tile(model.input_min, (self.horizon, 1))

        self.clip_input = jax.jit(self.clip_input, device=self.device)

        
        self.control_spline_grid = jnp.round(jnp.linspace(0, self.horizon, self.num_control_points)).astype(int).tolist()

        self.master_key = jax.random.PRNGKey(420)
        # TODO maybe to remove?
        self.initial_random_parameters = jnp.zeros((self.num_parallel_computations, self.num_control_points, self.model.nu),
                                                   dtype=self.dtype_general)

        # Jit the controller function
        self.compute_control_mppi = jax.jit(self._compute_control_mppi, device=self.device)

        #self.gains = jnp.zeros((model.nu, model.nx))
        # self.ctrl_sens_to_state = jax.jit(jax.jacfwd(self.compute_control_mppi, argnums=0, has_aux=True), device=self.device)
        self.rollout_sens_to_state = jax.vmap(jax.value_and_grad(self.rollout_single, argnums=0, has_aux=True), in_axes=(None, None, 0), out_axes=(0, 0))

        # Rename functions for cost during rollout
        self.cost_and_constraints = self.objective.cost_and_constraints
        self.final_cost_and_constraints = self.objective.final_cost_and_constraints
        
        

    
    @partial(jax.vmap, in_axes=(None, 0), out_axes=0)
    def clip_input(self, control_variables):
        return jnp.clip(control_variables, self.input_min_full_horizon, self.input_max_full_horizon)

    def clip_input_single(self, control_variables):
        return jnp.clip(control_variables, self.input_min_full_horizon, self.input_max_full_horizon)
    
    # def clip_input_samples(self, control_variables):
    #     return jnp.clip(control_variables, self.input_min_full_horizon[self.control_spline_grid[1:], :], self.input_max_full_horizon[self.control_spline_grid[1:], :])

    @partial(jax.vmap, in_axes=(None, None, None, 0), out_axes=(0, 0))
    def rollout_all(self, initial_state, reference, control_variables):
        return self.rollout_single(initial_state, reference, control_variables)
    
    def rollout_single(self, initial_state, reference, control_variables):
        
        cost = 0.0
        curr_state = initial_state
        # rollout_states = jnp.zeros((self.horizon+1, self.model.nx), dtype=self.dtype_general)
        # rollout_states = rollout_states.at[0, :].set(initial_state)
        if self.config.MPC.smoothing == "Spline":
            # control_variables = self.clip_input_samples(control_variables)
            control_interp = cubic_spline(self.control_spline_grid,
                                                        control_variables,
                                                        jnp.arange(0, self.horizon))
            control_variables = self.clip_input_single(control_interp)
        else:
            control_variables = self.clip_input_single(control_variables)

        # if self.config.MPC["augmented_reference"]:
        #     reference = reference.at[1:, -self.model.nu - 1:-1].set(control_variables)
        
        def cost_and_state_rollout(idx, cost_and_state):
            cost, curr_state = cost_and_state
            cost += self.dt*self.cost_and_constraints(curr_state, control_variables[idx, :], reference[idx, :])
            next_state = self.model.integrate_rollout_single(curr_state, control_variables[idx, :], self.dt)
            
            return cost, next_state

        cost, final_state = jax.lax.fori_loop(0, self.horizon, cost_and_state_rollout, (cost, curr_state))

        cost += self.dt*self.final_cost_and_constraints(final_state, reference[self.horizon, :])

        return cost, control_variables
    

    @partial(jax.vmap, in_axes=(None, None, None, 0, None), out_axes=(0, 0))
    def rollout_with_sensitivity(self, initial_state, reference, control_variables, mppi_gains):
        """
        Rollout of the system and associated parametric sensitivity dynamics
        :param initial_state:
        :param reference:
        :param control_variables:
        :param mppi_gains:
        :return:
        """
        cost = 0
        curr_state_sens = jnp.zeros((self.model.nx, self.model.np))
        curr_state = initial_state
        input_sequence = jnp.zeros((self.horizon, self.model.nu), dtype=self.dtype_general)
        if self.config.MPC["smoothing"] == "Spline":
            control_interp = cubic_spline(jnp.arange(0, self.horizon, self.control_points_sparsity),
                                        control_variables,
                                        jnp.arange(0, self.horizon))
            control_variables = self.clip_input_single(control_interp)

        for idx in range(self.horizon):
            curr_input = jax.lax.dynamic_slice(control_variables, (idx, 0), (1, self.model.nu)).reshape(-1)
            curr_input_sens = mppi_gains @ curr_state_sens
            cost_and_constraints = self.cost_and_constraints((curr_state, curr_state_sens), (curr_input, curr_input_sens), reference[idx, :])
            # Integrate the dynamics
            curr_state = self.model.integrate_rollout_single(curr_state[:self.model.nx], curr_input, self.dt)
            curr_state_sens = self.model.sensitivity_step(curr_state, curr_input, self.model.nominal_parameters, curr_state_sens, curr_input_sens, self.dt)
            cost += cost_and_constraints
            input_sequence = input_sequence.at[idx, :].set(curr_input)

        cost += self.final_cost_and_constraints((curr_state, curr_state_sens), reference[self.horizon, :])

        return cost, input_sequence
                
    def _compute_control_mppi(self, state, reference, best_control_vars, additional_random_parameters, gains):
        #additional_random_parameters = sampler.sample_input_sequence(key)
        gradients = None
        if self.config.MPC.smoothing == "Spline":
            control_vars_all = best_control_vars[self.control_spline_grid, :] + additional_random_parameters
        else:
            control_vars_all = best_control_vars + additional_random_parameters

        # Do rollout
        if self.config.MPC.sensitivity:
            costs, control_vars_all = self.rollout_with_sensitivity(state, reference, control_vars_all, gains)
        else:
            if self.compute_gains:
                (costs, control_vars_all), gradients = self.rollout_sens_to_state(state, reference, control_vars_all)
            else:
                costs, control_vars_all = self.rollout_all(state, reference, control_vars_all)

<<<<<<< HEAD
        additional_random_parameters_clipped = (control_vars_all - best_control_vars)

        # Compute MPPI update
        costs, best_cost, worst_cost = self._sort_and_clip_costs(costs)
        # exp_costs = self._exp_costs_invariant(costs, best_cost, worst_cost)
        exp_costs = self._exp_costs_shifted(costs, best_cost)

        denom = jnp.sum(exp_costs)
        weights = exp_costs / denom
        if self.compute_gains:
            weights_grad_shift = jnp.sum(weights[:, jnp.newaxis] * gradients, axis=0)
            weights_grad = -self.lam * weights[:, jnp.newaxis] * (gradients - weights_grad_shift)
            gains = jnp.sum(jnp.einsum('bi,bo->bio', weights_grad, additional_random_parameters_clipped[:, 0, :]), axis=0).T

        weighted_inputs = weights[:, jnp.newaxis, jnp.newaxis] * additional_random_parameters_clipped
        optimal_action = best_control_vars + jnp.sum(weighted_inputs, axis=0)

        return optimal_action, gains


    @partial(jax.vmap, in_axes=(None, None, None, 0), out_axes=(0, 0, 0, 0))
    def get_rollout(self, initial_state, reference, control_variables):
        lambda_ = 1
        cost = 0.0
        curr_state = initial_state
        if self.config.MPC.smoothing == "Spline":
            control_interp = cubic_spline(jnp.arange(0, self.horizon, self.control_points_sparsity),
                                                        control_variables,
                                                        jnp.arange(0, self.horizon))
            control_variables = self.clip_input_single(control_interp)
        else:
            control_variables = self.clip_input_single(control_variables)

        constraint_violation = 0
        for idx in range(self.horizon):
            cost += self.dt*self.cost_and_constraints(curr_state, control_variables[idx, :], reference[idx, :])
            curr_state = self.model.integrate_rollout_single(curr_state[:self.model.nx], control_variables[idx, :], self.dt)
            # l1_dist = jnp.abs(self.objective.constraints(curr_state, control_variables[idx, :], reference[idx, :])) 
            # constraint_violation += 1/jnp.sum(l1_dist)
            # dist_from_obs = self.objective.constraints_not_jit(curr_state, control_variables[idx, :], reference[idx, :])
            dist_from_obs = self.objective.constraints(curr_state, control_variables[idx, :], reference[idx, :])
            penalties = jnp.sum(jnp.where(dist_from_obs < 0.0, 1.0, 1e-5)) # close to 0 but not 0 to avoid log errors later on
            constraint_violation += penalties
        constraint_violation /= self.horizon
        cost += self.dt*self.final_cost_and_constraints(curr_state, reference[self.horizon, :])
        return cost, control_variables, initial_state, constraint_violation
 
    def get_rollouts(self, state, reference, num_steps=1):
        if reference.ndim == 1:
            reference = jnp.tile(reference, (self.horizon+1, 1))

        best_control_vars = self.best_control_vars
        rollouts = []
        for i in range(num_steps):
            additional_random_parameters = self.sample_input_sequence(self.master_key)

            if self.config.MPC.smoothing == "Spline":
                control_vars_all = best_control_vars[::self.control_points_sparsity, :] + additional_random_parameters
            else:
                control_vars_all = best_control_vars + additional_random_parameters

            costs, control_vars_all, inital_state, constraint_violation = self.get_rollout(state, reference, control_vars_all)
            # print(constraint_violation)
            rollouts.append([inital_state, control_vars_all, constraint_violation])

            additional_random_parameters_clipped = control_vars_all - best_control_vars
            costs, best_cost, worst_cost = self._sort_and_clip_costs(costs)
            exp_costs = self._exp_costs_shifted(costs, best_cost)
            denom = jnp.sum(exp_costs)
            weights = exp_costs / denom
            weighted_inputs = weights[:, jnp.newaxis, jnp.newaxis] * additional_random_parameters_clipped
            optimal_action = best_control_vars + jnp.sum(weighted_inputs, axis=0)
            self._update_key()
      
        # self.best_control_vars = self._shift_guess(optimal_action)
    
        return rollouts, best_control_vars

    def command(self, state, reference, shift_guess=True, num_steps=1):
        """
        This function computes the control action by applying MPPI.
        Parameters
        ----------
        state : jnp.array
            The current state of the robot for feedback
        reference
            The desired state of the robot or reference trajectory (dim: horizon x nx)
        shift_guess : bool (default = True)
            Determines if the resulting control action is stored in a shifted version of the control variables
        num_steps : int
            How many steps of optimization to make before returning the solution
        Returns
        -------
        optimal_action : jnp.array
            The optimal input trajectory shaped (horizon, nu)
        """
        # If the reference is just a state, repeat it along the horizon
        if reference.ndim == 1:
            reference = jnp.tile(reference, (self.horizon+1, 1))
        # if self.config.MPC["augmented_reference"]:
        #     reference = jnp.concatenate((reference, jnp.tile(self.last_input, (self.horizon+1, 1)), jnp.arange(0, self.horizon+1, 1).reshape(self.horizon+1, 1)), axis=1)

        best_control_vars = self.best_control_vars
        # maybe this loop should be jitted to actually be more efficient
        for i in range(num_steps):
            best_control_vars, gains = self.compute_control_mppi(state, reference, best_control_vars,
                                                                self.master_key, self.gains)
            self.gains = gains
            # Below are the gains computed using the full jax autodiff instead of the more efficient formula
            # print("old gains", self.ctrl_sens_to_state(state, reference, best_control_vars, self.master_key, self.gains)[0][0])
            self._update_key()

        self.last_input = best_control_vars[0]

        if shift_guess:
            self.best_control_vars = self._shift_guess(best_control_vars)
        else:
            self.best_control_vars = best_control_vars
        
        return best_control_vars
    
    def _sort_and_clip_costs(self, costs):
        # Saturate the cost in case of NaN or inf
        costs = jnp.where(jnp.isnan(costs), 1e6, costs)
        costs = jnp.where(jnp.isinf(costs), 1e6, costs)
        # Take the best found control parameters
        best_index = jnp.nanargmin(costs)
        worst_index = jnp.nanargmax(costs)
        best_cost = costs.take(best_index)
        worst_cost = costs.take(worst_index)

        return costs, best_cost, worst_cost

    def _exp_costs_shifted(self, costs, best_cost):
        return jnp.exp(- self.lam * (costs - best_cost))

    def _exp_costs_invariant(self, costs, best_cost, worst_cost):
        """
        For a comparison see:
        G. Rizzi, J. J. Chung, A. Gawel, L. Ott, M. Tognon and R. Siegwart,
        "Robust Sampling-Based Control of Mobile Manipulators for Interaction With Articulated Objects,"
        in IEEE Transactions on Robotics, vol. 39, no. 3, pp. 1929-1946, June 2023, doi: 10.1109/TRO.2022.3233343.
=======
        additional_random_parameters_clipped = self.compute_additional_random_parameters(control_vars_all, best_control_vars)
        
        # I'll keep the computation of the gains separated (following chat with tommy)
        
        # updapting the sampling, computing and storing next optimal action
        #optimal_action = sampler.update(costs,control_vars_all)
>>>>>>> 243407e9

        return additional_random_parameters_clipped, costs, gradients

    def compute_additional_random_parameters(self, control_action, best_control_vars):
        additional_random_parameters_clipped = (control_action - best_control_vars)
        return additional_random_parameters_clipped
    

    def _update_key(self):
        newkey, subkey = jax.random.split(self.master_key)
        self.master_key = newkey
    
<<<<<<< HEAD

    def sample_input_sequence(self, key):
        # Generate random parameters
        # The first control parameters is the old best one, so we add zero noise there
        additional_random_parameters = self.initial_random_parameters * 0.0
        # One sample is kept equal to the guess
        sampled_variation_all = jax.random.normal(key=key, shape=(self.num_parallel_computations-1, self.num_control_points, self.model.nu)) * self.std_dev

        additional_random_parameters = additional_random_parameters.at[1:, :, :].set(
            sampled_variation_all)

        return additional_random_parameters

=======
    
# in this we can save solver inside
# TODO in this we could internalize both sampler and solver as field of controllers and build them inside controller
>>>>>>> 243407e9
class Controller:
    """
    Stateful controller calling the solver function and updating the its memory.
    
    This is needed to avoid triggering recompilation of the solver function at each iteration.
    """
    def __init__(self, solver:SamplingBasedMPC, sampler : SBS, gains_obj: Gains):
        # TODO check if we need both initial_guess and last_input
        self.last_input = sampler.initial_guess
        #self.gains = solver.gains
        self.solver = solver
        self.sampler = sampler
        self.gains_obj = gains_obj
           
    # TODO for now i will pass down the sampler, but maybe it should be internalized in the controller
    # checked with chatgpt and moving them inside should not trigger a jit recomputation for compute_control_mppi
    def command(self, state, reference, shift_guess=True, num_steps=1):
        
        # If the reference is just a state, repeat it along the horizon
        if reference.ndim == 1:
            reference = jnp.tile(reference, (self.solver.horizon+1, 1))

        best_control_vars = self.sampler.best_control_vars
        gains = self.gains_obj.cur_gains
        # maybe this loop should be jitted to actually be more efficient
        for i in range(num_steps):
            additional_random_parameters = self.sampler.sample_input_sequence(self.solver.master_key)
            samples,costs, gradients = self.solver.compute_control_mppi(state, reference, best_control_vars, additional_random_parameters, gains)
            best_control_vars = self.sampler.update(samples,costs)
            self.gains_obj.cur_gains = self.gains_obj.gains_computation(samples, gradients)
            self.solver._update_key()

        self.last_input = best_control_vars[0]
       
        if shift_guess:
            self.sampler.best_control_vars = _shift_guess(best_control_vars)
        else:
            self.sampler.best_control_vars = best_control_vars

         # update sampler best control vars
        self.sampler.best_control_vars = best_control_vars
        
        return best_control_vars   <|MERGE_RESOLUTION|>--- conflicted
+++ resolved
@@ -223,25 +223,26 @@
             else:
                 costs, control_vars_all = self.rollout_all(state, reference, control_vars_all)
 
-<<<<<<< HEAD
-        additional_random_parameters_clipped = (control_vars_all - best_control_vars)
-
-        # Compute MPPI update
-        costs, best_cost, worst_cost = self._sort_and_clip_costs(costs)
-        # exp_costs = self._exp_costs_invariant(costs, best_cost, worst_cost)
-        exp_costs = self._exp_costs_shifted(costs, best_cost)
-
-        denom = jnp.sum(exp_costs)
-        weights = exp_costs / denom
-        if self.compute_gains:
-            weights_grad_shift = jnp.sum(weights[:, jnp.newaxis] * gradients, axis=0)
-            weights_grad = -self.lam * weights[:, jnp.newaxis] * (gradients - weights_grad_shift)
-            gains = jnp.sum(jnp.einsum('bi,bo->bio', weights_grad, additional_random_parameters_clipped[:, 0, :]), axis=0).T
-
-        weighted_inputs = weights[:, jnp.newaxis, jnp.newaxis] * additional_random_parameters_clipped
-        optimal_action = best_control_vars + jnp.sum(weighted_inputs, axis=0)
-
-        return optimal_action, gains
+        additional_random_parameters_clipped = self.compute_additional_random_parameters(control_vars_all, best_control_vars)
+        
+        # I'll keep the computation of the gains separated (following chat with tommy)
+        
+        # updapting the sampling, computing and storing next optimal action
+        #optimal_action = sampler.update(costs,control_vars_all)
+
+        return additional_random_parameters_clipped, costs, gradients
+
+        # denom = jnp.sum(exp_costs)
+        # weights = exp_costs / denom
+        # if self.compute_gains:
+        #     weights_grad_shift = jnp.sum(weights[:, jnp.newaxis] * gradients, axis=0)
+        #     weights_grad = -self.lam * weights[:, jnp.newaxis] * (gradients - weights_grad_shift)
+        #     gains = jnp.sum(jnp.einsum('bi,bo->bio', weights_grad, additional_random_parameters_clipped[:, 0, :]), axis=0).T
+
+        # weighted_inputs = weights[:, jnp.newaxis, jnp.newaxis] * additional_random_parameters_clipped
+        # optimal_action = best_control_vars + jnp.sum(weighted_inputs, axis=0)
+
+        # return optimal_action, gains
 
 
     @partial(jax.vmap, in_axes=(None, None, None, 0), out_axes=(0, 0, 0, 0))
@@ -366,17 +367,13 @@
         G. Rizzi, J. J. Chung, A. Gawel, L. Ott, M. Tognon and R. Siegwart,
         "Robust Sampling-Based Control of Mobile Manipulators for Interaction With Articulated Objects,"
         in IEEE Transactions on Robotics, vol. 39, no. 3, pp. 1929-1946, June 2023, doi: 10.1109/TRO.2022.3233343.
-=======
-        additional_random_parameters_clipped = self.compute_additional_random_parameters(control_vars_all, best_control_vars)
-        
-        # I'll keep the computation of the gains separated (following chat with tommy)
-        
-        # updapting the sampling, computing and storing next optimal action
-        #optimal_action = sampler.update(costs,control_vars_all)
->>>>>>> 243407e9
-
-        return additional_random_parameters_clipped, costs, gradients
-
+
+        Not used anymore ATM since it does not work with constraints (to be investigated)
+        """
+        h = 20.
+        exp_costs = jnp.exp(- h * (costs - best_cost) / (worst_cost - best_cost))
+
+        return exp_costs
     def compute_additional_random_parameters(self, control_action, best_control_vars):
         additional_random_parameters_clipped = (control_action - best_control_vars)
         return additional_random_parameters_clipped
@@ -386,25 +383,9 @@
         newkey, subkey = jax.random.split(self.master_key)
         self.master_key = newkey
     
-<<<<<<< HEAD
-
-    def sample_input_sequence(self, key):
-        # Generate random parameters
-        # The first control parameters is the old best one, so we add zero noise there
-        additional_random_parameters = self.initial_random_parameters * 0.0
-        # One sample is kept equal to the guess
-        sampled_variation_all = jax.random.normal(key=key, shape=(self.num_parallel_computations-1, self.num_control_points, self.model.nu)) * self.std_dev
-
-        additional_random_parameters = additional_random_parameters.at[1:, :, :].set(
-            sampled_variation_all)
-
-        return additional_random_parameters
-
-=======
     
 # in this we can save solver inside
 # TODO in this we could internalize both sampler and solver as field of controllers and build them inside controller
->>>>>>> 243407e9
 class Controller:
     """
     Stateful controller calling the solver function and updating the its memory.
