--- conflicted
+++ resolved
@@ -287,13 +287,7 @@
         raise NotImplementedError
 
     solver = SamplingBasedMPC(solver_dynamics_model, objective, config)
-<<<<<<< HEAD
-
-    # dummy for jitting
-    input_sequence = solver.command(solver_x_init, reference, False).block_until_ready()
-=======
-    
->>>>>>> 104eb267
+    
     visualize = config.general.visualize
     visualizer_params = {ROBOT_SCENE_PATH_KEY: config.robot.robot_scene_path}
 
